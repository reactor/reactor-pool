/*
 * Copyright (c) 2018-2022 VMware Inc. or its affiliates, All Rights Reserved.
 *
 * Licensed under the Apache License, Version 2.0 (the "License");
 * you may not use this file except in compliance with the License.
 * You may obtain a copy of the License at
 *
 *   https://www.apache.org/licenses/LICENSE-2.0
 *
 * Unless required by applicable law or agreed to in writing, software
 * distributed under the License is distributed on an "AS IS" BASIS,
 * WITHOUT WARRANTIES OR CONDITIONS OF ANY KIND, either express or implied.
 * See the License for the specific language governing permissions and
 * limitations under the License.
 */

import org.gradle.util.VersionNumber
import java.text.SimpleDateFormat

plugins {
  id "idea"
  alias(libs.plugins.artifactory)
  alias(libs.plugins.bnd) apply false
  alias(libs.plugins.japicmp)
  alias(libs.plugins.download)
  alias(libs.plugins.jcstress) apply false
  alias(libs.plugins.spotless)
}

apply from: 'gradle/releaser.gradle'

description = 'Reactive Object Pool root build'

def osgiVersion(String v) {
  def versionNumber = VersionNumber.parse(v)
  def result
  if (versionNumber.qualifier == null || versionNumber.qualifier.size() == 0) {
    result = "${v}.RELEASE"
    println "$v is a release, will use $result for bnd"
  }
  else if (versionNumber.qualifier.equalsIgnoreCase("SNAPSHOT")) {
    def sdf = new SimpleDateFormat("yyyyMMddHHmm");
    sdf.setTimeZone(TimeZone.getTimeZone("UTC"));
    def buildTimestamp = sdf.format(new Date())
    result = "${versionNumber.major}.${versionNumber.minor}.${versionNumber.micro}.BUILD-$buildTimestamp"
    println "$v is a snapshot, will use $result for bnd"
  }
  else {
    result = "${versionNumber.major}.${versionNumber.minor}.${versionNumber.micro}.${versionNumber.qualifier}"
    println "$v is neither release nor snapshot, will use $result for bnd"
  }
  return result
}

ext {
  isCiServer = System.getenv().containsKey("CI") //doesn't detect Bamboo

  jdk = JavaVersion.current().majorVersion
  jdkJavadoc = "https://docs.oracle.com/javase/$jdk/docs/api/"
  if (JavaVersion.current().isJava11Compatible()) {
    jdkJavadoc = "https://docs.oracle.com/en/java/javase/$jdk/docs/api/"
  }
  println "JDK Javadoc link for this build is ${rootProject.jdkJavadoc}"

  osgiVersion = osgiVersion(version.toString())
}

spotless {
  if (project.hasProperty("spotlessFrom")) {
    if (project.spotlessFrom == "ALL") {
      println "[Spotless] Ratchet deactivated"
    }
    else {
      println "[Spotless] Ratchet from $project.spotlessFrom"
      ratchetFrom project.spotlessFrom
    }
  }
  else if (isCiServer) {
    println "[Spotless] CI detected without explicit branch, not enforcing check"
    enforceCheck false
  }
  else {
    String spotlessBranch = "origin/0.2.x"
    println "[Spotless] Local run detected, ratchet from $spotlessBranch"
    ratchetFrom spotlessBranch
  }
  java {
    target '**/*.java'
    licenseHeaderFile('codequality/spotless/licenseSlashstarStyle.txt')
  }
}

configure(subprojects) { project ->
  group = 'io.projectreactor.addons'

  apply plugin: 'java-library'
  apply plugin: 'jacoco'
  apply plugin: 'biz.aQute.bnd.builder'
  apply from: "${rootDir}/gradle/doc.gradle"
  apply from: "${rootDir}/gradle/setup.gradle"

  jacocoTestReport {
    reports {
      xml.enabled = true
      html.enabled = true
    }
  }

  [compileJava, compileTestJava]*.options*.compilerArgs = ["-Xlint:varargs",
                                                           "-Xlint:cast",
                                                           "-Xlint:classfile",
                                                           "-Xlint:dep-ann",
                                                           "-Xlint:divzero",
                                                           "-Xlint:empty",
                                                           "-Xlint:finally",
                                                           "-Xlint:overrides",
                                                           "-Xlint:path",
                                                           "-Xlint:processing",
                                                           "-Xlint:static",
                                                           "-Xlint:try",
                                                           "-Xlint:deprecation",
                                                           "-Xlint:unchecked",
                                                           "-Xlint:-serial",      // intentionally disabled
                                                           "-Xlint:-options",     // intentionally disabled
                                                           "-Xlint:-fallthrough", // intentionally disabled
                                                           "-Xlint:rawtypes"
  ]

  compileJava {
    sourceCompatibility = 1.8
    targetCompatibility = 1.8
  }

  compileTestJava {
    sourceCompatibility = 1.8
    targetCompatibility = 1.8
  }

  if (JavaVersion.current().isJava8Compatible()) {
    compileTestJava.options.compilerArgs += "-parameters"
  }

  [compileJava, compileTestJava]*.options*.encoding = 'UTF-8'
  sourceSets.test.resources.srcDirs = ["src/test/resources", "src/test/java"]

  project.tasks.withType(Test).all {
    scanForTestClasses = false
    include '**/*Tests.*'
    include '**/*Test.*'
    exclude '**/*Abstract*.*'
  }

<<<<<<< HEAD
  spotless {
    if (project.hasProperty("spotlessFrom")) {
      if (project.spotlessFrom == "ALL") {
        println "[Spotless] Ratchet deactivated"
      }
      else {
        println "[Spotless] Ratchet from $project.spotlessFrom"
        ratchetFrom project.spotlessFrom
      }
    }
    else if (isCiServer) {
      println "[Spotless] CI detected without explicit branch, not enforcing check"
      enforceCheck false
    }
    else {
      String spotlessBranch = "origin/main"
      println "[Spotless] Local run detected, ratchet from $spotlessBranch"
      ratchetFrom spotlessBranch
    }
    java {
      target '**/*.java'
      licenseHeaderFile('codequality/spotless/licenseSlashstarStyle.txt')
    }
  }

=======
>>>>>>> 6eddb25f
  test {
    //configure tag support for the core test task
    def tags = rootProject.findProperty("junit-tags")
    if (tags != null) {
      println "junit5 tags: $tags"
      useJUnitPlatform() {
        includeTags "$tags"
      }
    }
    else {
      useJUnitPlatform()
    }
    testLogging {
      events  "passed", "failed"
      showExceptions true
      exceptionFormat "full"
      showStandardStreams true
    }
  }

  repositories {
    mavenCentral()
    maven { url "https://oss.sonatype.org/content/repositories/releases/" }
    if (version.endsWith('-SNAPSHOT') || version.contains('-SNAPSHOT-')) { //classic or customized snapshots
      maven { url 'https://repo.spring.io/snapshot' }
    }
    maven { url 'https://repo.spring.io/milestone' }
  }
}


configurations.all {
  // check for updates every build
  resolutionStrategy.cacheChangingModulesFor 0, 'seconds'
}
<<<<<<< HEAD


task downloadBaseline(type: Download) {
  onlyIfNewer true
  compress true

  src "${repositories.mavenCentral().url}io/projectreactor/addons/reactor-pool/${libs.versions.baseline.pool.api.get()}/reactor-pool-${libs.versions.baseline.pool.api.get()}.jar"
  dest "${buildDir}/baselineLibs/reactor-pool-${libs.versions.baseline.pool.api.get()}.jar"
}

def japicmpReport = tasks.register('japicmpReport') {
  onlyIf {
    japicmp.state.failure != null
  }
  doLast {
    def reportFile = file("${project.buildDir}/reports/japi.txt")
    if (reportFile.exists()) {
      println "\n **********************************"
      println " * /!\\ API compatibility failures *"
      println " **********************************"
      println "Japicmp report was filtered and interpreted to find the following incompatibilities:"
      reportFile.eachLine {
        if (it.contains("*") && (!it.contains("***") || it.contains("****")))
          println "source incompatible change: $it"
        else if (it.contains("!"))
          println "binary incompatible change: $it"
      }
    }
    else println "No incompatible change to report"
  }
}

task japicmp(type: JapicmpTask) {
  if (project.gradle.startParameter.isOffline()) {
    println "Offline: skipping downloading of baseline and JAPICMP"
    enabled = false
  }
  else if ("${libs.versions.baseline.pool.api.get()}" == "SKIP") {
    println "SKIP: Instructed to skip the baseline comparison"
    enabled = false
  }
  else {
    println "Will download and perform baseline comparison with ${libs.versions.baseline.pool.api.get()}"
    dependsOn(downloadBaseline)
    finalizedBy(japicmpReport)
  }

  oldClasspath.from(tasks.downloadBaseline.outputs.files)
  newClasspath.from(tasks.jar.outputs.files)
  // these onlyXxx parameters result in a report that is slightly too noisy, but better than
  // onlyBinaryIncompatibleModified = true which masks source-incompatible-only changes
  onlyBinaryIncompatibleModified = false
  onlyModified = true
  failOnModification = true
  failOnSourceIncompatibility = true
  txtOutputFile = file("${project.buildDir}/reports/japi.txt")
  ignoreMissingClasses = true
  includeSynthetic = true
  compatibilityChangeExcludes = [ "METHOD_NEW_DEFAULT" ]

  //TODO after a release, bump the gradle.properties baseline
  //TODO after a release, remove the reactor-pool exclusions below if any
  classExcludes = [
  ]
  methodExcludes = [
    "reactor.pool.DefaultPoolConfig#DefaultPoolConfig(reactor.core.publisher.Mono, reactor.pool.AllocationStrategy, int, java.util.function.Function, java.util.function.Function, java.util.function.BiPredicate, reactor.core.scheduler.Scheduler, reactor.pool.PoolMetricsRecorder, java.time.Clock)",
    "reactor.pool.DefaultPoolConfig#DefaultPoolConfig(reactor.core.publisher.Mono, reactor.pool.AllocationStrategy, int, java.util.function.Function, java.util.function.Function, java.util.function.BiPredicate, reactor.core.scheduler.Scheduler, reactor.pool.PoolMetricsRecorder, java.time.Clock, boolean)",
    "reactor.pool.DefaultPoolConfig#DefaultPoolConfig(reactor.core.publisher.Mono, reactor.pool.AllocationStrategy, int, java.util.function.Function, java.util.function.Function, java.util.function.BiPredicate, java.time.Duration, reactor.core.scheduler.Scheduler, reactor.core.scheduler.Scheduler, reactor.pool.PoolMetricsRecorder, java.time.Clock, boolean)",
    "reactor.pool.Pool#config()",
    "reactor.pool.PoolBuilder#fifo()",
    "reactor.pool.PoolBuilder#lifo()"
  ]
}
check.dependsOn japicmp

jcstress {
  mode = 'default' //quick, default, tough
}
tasks.jcstressJar.classifier("jcstress") // make sure jcstress jar doesn't override our own
tasks.check.dependsOn(tasks.jcstress)
=======
>>>>>>> 6eddb25f
<|MERGE_RESOLUTION|>--- conflicted
+++ resolved
@@ -80,7 +80,7 @@
     enforceCheck false
   }
   else {
-    String spotlessBranch = "origin/0.2.x"
+    String spotlessBranch = "origin/main"
     println "[Spotless] Local run detected, ratchet from $spotlessBranch"
     ratchetFrom spotlessBranch
   }
@@ -150,34 +150,6 @@
     exclude '**/*Abstract*.*'
   }
 
-<<<<<<< HEAD
-  spotless {
-    if (project.hasProperty("spotlessFrom")) {
-      if (project.spotlessFrom == "ALL") {
-        println "[Spotless] Ratchet deactivated"
-      }
-      else {
-        println "[Spotless] Ratchet from $project.spotlessFrom"
-        ratchetFrom project.spotlessFrom
-      }
-    }
-    else if (isCiServer) {
-      println "[Spotless] CI detected without explicit branch, not enforcing check"
-      enforceCheck false
-    }
-    else {
-      String spotlessBranch = "origin/main"
-      println "[Spotless] Local run detected, ratchet from $spotlessBranch"
-      ratchetFrom spotlessBranch
-    }
-    java {
-      target '**/*.java'
-      licenseHeaderFile('codequality/spotless/licenseSlashstarStyle.txt')
-    }
-  }
-
-=======
->>>>>>> 6eddb25f
   test {
     //configure tag support for the core test task
     def tags = rootProject.findProperty("junit-tags")
@@ -213,86 +185,3 @@
   // check for updates every build
   resolutionStrategy.cacheChangingModulesFor 0, 'seconds'
 }
-<<<<<<< HEAD
-
-
-task downloadBaseline(type: Download) {
-  onlyIfNewer true
-  compress true
-
-  src "${repositories.mavenCentral().url}io/projectreactor/addons/reactor-pool/${libs.versions.baseline.pool.api.get()}/reactor-pool-${libs.versions.baseline.pool.api.get()}.jar"
-  dest "${buildDir}/baselineLibs/reactor-pool-${libs.versions.baseline.pool.api.get()}.jar"
-}
-
-def japicmpReport = tasks.register('japicmpReport') {
-  onlyIf {
-    japicmp.state.failure != null
-  }
-  doLast {
-    def reportFile = file("${project.buildDir}/reports/japi.txt")
-    if (reportFile.exists()) {
-      println "\n **********************************"
-      println " * /!\\ API compatibility failures *"
-      println " **********************************"
-      println "Japicmp report was filtered and interpreted to find the following incompatibilities:"
-      reportFile.eachLine {
-        if (it.contains("*") && (!it.contains("***") || it.contains("****")))
-          println "source incompatible change: $it"
-        else if (it.contains("!"))
-          println "binary incompatible change: $it"
-      }
-    }
-    else println "No incompatible change to report"
-  }
-}
-
-task japicmp(type: JapicmpTask) {
-  if (project.gradle.startParameter.isOffline()) {
-    println "Offline: skipping downloading of baseline and JAPICMP"
-    enabled = false
-  }
-  else if ("${libs.versions.baseline.pool.api.get()}" == "SKIP") {
-    println "SKIP: Instructed to skip the baseline comparison"
-    enabled = false
-  }
-  else {
-    println "Will download and perform baseline comparison with ${libs.versions.baseline.pool.api.get()}"
-    dependsOn(downloadBaseline)
-    finalizedBy(japicmpReport)
-  }
-
-  oldClasspath.from(tasks.downloadBaseline.outputs.files)
-  newClasspath.from(tasks.jar.outputs.files)
-  // these onlyXxx parameters result in a report that is slightly too noisy, but better than
-  // onlyBinaryIncompatibleModified = true which masks source-incompatible-only changes
-  onlyBinaryIncompatibleModified = false
-  onlyModified = true
-  failOnModification = true
-  failOnSourceIncompatibility = true
-  txtOutputFile = file("${project.buildDir}/reports/japi.txt")
-  ignoreMissingClasses = true
-  includeSynthetic = true
-  compatibilityChangeExcludes = [ "METHOD_NEW_DEFAULT" ]
-
-  //TODO after a release, bump the gradle.properties baseline
-  //TODO after a release, remove the reactor-pool exclusions below if any
-  classExcludes = [
-  ]
-  methodExcludes = [
-    "reactor.pool.DefaultPoolConfig#DefaultPoolConfig(reactor.core.publisher.Mono, reactor.pool.AllocationStrategy, int, java.util.function.Function, java.util.function.Function, java.util.function.BiPredicate, reactor.core.scheduler.Scheduler, reactor.pool.PoolMetricsRecorder, java.time.Clock)",
-    "reactor.pool.DefaultPoolConfig#DefaultPoolConfig(reactor.core.publisher.Mono, reactor.pool.AllocationStrategy, int, java.util.function.Function, java.util.function.Function, java.util.function.BiPredicate, reactor.core.scheduler.Scheduler, reactor.pool.PoolMetricsRecorder, java.time.Clock, boolean)",
-    "reactor.pool.DefaultPoolConfig#DefaultPoolConfig(reactor.core.publisher.Mono, reactor.pool.AllocationStrategy, int, java.util.function.Function, java.util.function.Function, java.util.function.BiPredicate, java.time.Duration, reactor.core.scheduler.Scheduler, reactor.core.scheduler.Scheduler, reactor.pool.PoolMetricsRecorder, java.time.Clock, boolean)",
-    "reactor.pool.Pool#config()",
-    "reactor.pool.PoolBuilder#fifo()",
-    "reactor.pool.PoolBuilder#lifo()"
-  ]
-}
-check.dependsOn japicmp
-
-jcstress {
-  mode = 'default' //quick, default, tough
-}
-tasks.jcstressJar.classifier("jcstress") // make sure jcstress jar doesn't override our own
-tasks.check.dependsOn(tasks.jcstress)
-=======
->>>>>>> 6eddb25f
