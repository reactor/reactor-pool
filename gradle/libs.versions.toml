--- conflicted
+++ resolved
@@ -1,12 +1,7 @@
 [versions]
 # Baselines, should be updated on every release
-<<<<<<< HEAD
-baseline-pool-api = "1.1.2"
+baseline-pool-api = "1.1.3"
 reactorCore = "3.8.0-SNAPSHOT"
-=======
-baseline-pool-api = "1.1.3"
-reactorCore = "3.7.8-SNAPSHOT"
->>>>>>> 32b5ad04
 reactorAddons = "3.5.3-SNAPSHOT"
 
 # Other shared versions
